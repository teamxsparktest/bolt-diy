/*
 * @ts-nocheck
 * Preventing TS checks with files presented in the video for a better presentation.
 */
import { useStore } from '@nanostores/react';
import type { Message } from 'ai';
import { useChat } from 'ai/react';
import { useAnimate } from 'framer-motion';
import { memo, useCallback, useEffect, useRef, useState } from 'react';
import { cssTransition, toast, ToastContainer } from 'react-toastify';
import { useMessageParser, usePromptEnhancer, useShortcuts, useSnapScroll } from '~/lib/hooks';
import { description, useChatHistory } from '~/lib/persistence';
import { chatStore } from '~/lib/stores/chat';
import { workbenchStore } from '~/lib/stores/workbench';
<<<<<<< HEAD
import { DEFAULT_MODEL, DEFAULT_PROVIDER, PROVIDER_LIST } from '~/utils/constants';
=======
import { fileModificationsToHTML } from '~/utils/diff';
import { DEFAULT_MODEL, DEFAULT_PROVIDER, PROMPT_COOKIE_KEY, PROVIDER_LIST } from '~/utils/constants';
>>>>>>> 320575de
import { cubicEasingFn } from '~/utils/easings';
import { createScopedLogger, renderLogger } from '~/utils/logger';
import { BaseChat } from './BaseChat';
import Cookies from 'js-cookie';
import type { ProviderInfo } from '~/utils/types';
import { debounce } from '~/utils/debounce';

const toastAnimation = cssTransition({
  enter: 'animated fadeInRight',
  exit: 'animated fadeOutRight',
});

const logger = createScopedLogger('Chat');

export function Chat() {
  renderLogger.trace('Chat');

  const { ready, initialMessages, storeMessageHistory, importChat, exportChat } = useChatHistory();
  const title = useStore(description);

  return (
    <>
      {ready && (
        <ChatImpl
          description={title}
          initialMessages={initialMessages}
          exportChat={exportChat}
          storeMessageHistory={storeMessageHistory}
          importChat={importChat}
        />
      )}
      <ToastContainer
        closeButton={({ closeToast }) => {
          return (
            <button className="Toastify__close-button" onClick={closeToast}>
              <div className="i-ph:x text-lg" />
            </button>
          );
        }}
        icon={({ type }) => {
          /**
           * @todo Handle more types if we need them. This may require extra color palettes.
           */
          switch (type) {
            case 'success': {
              return <div className="i-ph:check-bold text-bolt-elements-icon-success text-2xl" />;
            }
            case 'error': {
              return <div className="i-ph:warning-circle-bold text-bolt-elements-icon-error text-2xl" />;
            }
          }

          return undefined;
        }}
        position="bottom-right"
        pauseOnFocusLoss
        transition={toastAnimation}
      />
    </>
  );
}

interface ChatProps {
  initialMessages: Message[];
  storeMessageHistory: (messages: Message[]) => Promise<void>;
  importChat: (description: string, messages: Message[]) => Promise<void>;
  exportChat: () => void;
  description?: string;
}

export const ChatImpl = memo(
  ({ description, initialMessages, storeMessageHistory, importChat, exportChat }: ChatProps) => {
    useShortcuts();

    const textareaRef = useRef<HTMLTextAreaElement>(null);
    const [chatStarted, setChatStarted] = useState(initialMessages.length > 0);
    const [uploadedFiles, setUploadedFiles] = useState<File[]>([]); // Move here
    const [imageDataList, setImageDataList] = useState<string[]>([]); // Move here

    const [model, setModel] = useState(() => {
      const savedModel = Cookies.get('selectedModel');
      return savedModel || DEFAULT_MODEL;
    });
    const [provider, setProvider] = useState(() => {
      const savedProvider = Cookies.get('selectedProvider');
      return PROVIDER_LIST.find((p) => p.name === savedProvider) || DEFAULT_PROVIDER;
    });

    const { showChat } = useStore(chatStore);

    const [animationScope, animate] = useAnimate();

    const [apiKeys, setApiKeys] = useState<Record<string, string>>({});

    const { messages, isLoading, input, handleInputChange, setInput, stop, append } = useChat({
      api: '/api/chat',
      body: {
        apiKeys,
      },
      onError: (error) => {
        logger.error('Request failed\n\n', error);
        toast.error(
          'There was an error processing your request: ' + (error.message ? error.message : 'No details were returned'),
        );
      },
      onFinish: () => {
        logger.debug('Finished streaming');
      },
      initialMessages,
      initialInput: Cookies.get(PROMPT_COOKIE_KEY) || '',
    });

    const { enhancingPrompt, promptEnhanced, enhancePrompt, resetEnhancer } = usePromptEnhancer();
    const { parsedMessages, parseMessages } = useMessageParser();

    const TEXTAREA_MAX_HEIGHT = chatStarted ? 400 : 200;

    useEffect(() => {
      chatStore.setKey('started', initialMessages.length > 0);
    }, []);

    useEffect(() => {
      parseMessages(messages, isLoading);

      if (messages.length > initialMessages.length) {
        storeMessageHistory(messages).catch((error) => toast.error(error.message));
      }
    }, [messages, isLoading, parseMessages]);

    const scrollTextArea = () => {
      const textarea = textareaRef.current;

      if (textarea) {
        textarea.scrollTop = textarea.scrollHeight;
      }
    };

    const abort = () => {
      stop();
      chatStore.setKey('aborted', true);
      workbenchStore.abortAllActions();
    };

    useEffect(() => {
      const textarea = textareaRef.current;

      if (textarea) {
        textarea.style.height = 'auto';

        const scrollHeight = textarea.scrollHeight;

        textarea.style.height = `${Math.min(scrollHeight, TEXTAREA_MAX_HEIGHT)}px`;
        textarea.style.overflowY = scrollHeight > TEXTAREA_MAX_HEIGHT ? 'auto' : 'hidden';
      }
    }, [input, textareaRef]);

    const runAnimation = async () => {
      if (chatStarted) {
        return;
      }

      await Promise.all([
        animate('#examples', { opacity: 0, display: 'none' }, { duration: 0.1 }),
        animate('#intro', { opacity: 0, flex: 1 }, { duration: 0.2, ease: cubicEasingFn }),
      ]);

      chatStore.setKey('started', true);

      setChatStarted(true);
    };

    const sendMessage = async (_event: React.UIEvent, messageInput?: string) => {
      const _input = messageInput || input;

      if (_input.length === 0 || isLoading) {
        return;
      }

      /**
       * @note (delm) Usually saving files shouldn't take long but it may take longer if there
       * many unsaved files. In that case we need to block user input and show an indicator
       * of some kind so the user is aware that something is happening. But I consider the
       * happy case to be no unsaved files and I would expect users to save their changes
       * before they send another message.
       */
      await workbenchStore.saveAllFiles();

      const fileModifications = workbenchStore.getFileModifcations();

      chatStore.setKey('aborted', false);

      runAnimation();

      if (fileModifications !== undefined) {
        /**
         * If we have file modifications we append a new user message manually since we have to prefix
         * the user input with the file modifications and we don't want the new user input to appear
         * in the prompt. Using `append` is almost the same as `handleSubmit` except that we have to
         * manually reset the input and we'd have to manually pass in file attachments. However, those
         * aren't relevant here.
         */
        append({
          role: 'user',
          content: [
            {
              type: 'text',
              text: `[Model: ${model}]\n\n[Provider: ${provider.name}]\n\n${_input}`,
            },
            ...imageDataList.map((imageData) => ({
              type: 'image',
              image: imageData,
            })),
          ] as any, // Type assertion to bypass compiler check
        });

        /**
         * After sending a new message we reset all modifications since the model
         * should now be aware of all the changes.
         */
        workbenchStore.resetAllFileModifications();
      } else {
        append({
          role: 'user',
          content: [
            {
              type: 'text',
              text: `[Model: ${model}]\n\n[Provider: ${provider.name}]\n\n${_input}`,
            },
            ...imageDataList.map((imageData) => ({
              type: 'image',
              image: imageData,
            })),
          ] as any, // Type assertion to bypass compiler check
        });
      }

      setInput('');
      Cookies.remove(PROMPT_COOKIE_KEY);

      // Add file cleanup here
      setUploadedFiles([]);
      setImageDataList([]);

      resetEnhancer();

      textareaRef.current?.blur();
    };
<<<<<<< HEAD
=======

    /**
     * Handles the change event for the textarea and updates the input state.
     * @param event - The change event from the textarea.
     */
    const onTextareaChange = (event: React.ChangeEvent<HTMLTextAreaElement>) => {
      handleInputChange(event);
    };

    /**
     * Debounced function to cache the prompt in cookies.
     * Caches the trimmed value of the textarea input after a delay to optimize performance.
     */
    const debouncedCachePrompt = useCallback(
      debounce((event: React.ChangeEvent<HTMLTextAreaElement>) => {
        const trimmedValue = event.target.value.trim();
        Cookies.set(PROMPT_COOKIE_KEY, trimmedValue, { expires: 30 });
      }, 1000),
      [],
    );

>>>>>>> 320575de
    const [messageRef, scrollRef] = useSnapScroll();

    useEffect(() => {
      const storedApiKeys = Cookies.get('apiKeys');

      if (storedApiKeys) {
        setApiKeys(JSON.parse(storedApiKeys));
      }
    }, []);

    const handleModelChange = (newModel: string) => {
      setModel(newModel);
      Cookies.set('selectedModel', newModel, { expires: 30 });
    };

    const handleProviderChange = (newProvider: ProviderInfo) => {
      setProvider(newProvider);
      Cookies.set('selectedProvider', newProvider.name, { expires: 30 });
    };

    return (
      <BaseChat
        ref={animationScope}
        textareaRef={textareaRef}
        input={input}
        showChat={showChat}
        chatStarted={chatStarted}
        isStreaming={isLoading}
        enhancingPrompt={enhancingPrompt}
        promptEnhanced={promptEnhanced}
        sendMessage={sendMessage}
        model={model}
        setModel={handleModelChange}
        provider={provider}
        setProvider={handleProviderChange}
        messageRef={messageRef}
        scrollRef={scrollRef}
        handleInputChange={(e) => {
          onTextareaChange(e);
          debouncedCachePrompt(e);
        }}
        handleStop={abort}
        description={description}
        importChat={importChat}
        exportChat={exportChat}
        messages={messages.map((message, i) => {
          if (message.role === 'user') {
            return message;
          }

          return {
            ...message,
            content: parsedMessages[i] || '',
          };
        })}
        enhancePrompt={() => {
          enhancePrompt(
            input,
            (input) => {
              setInput(input);
              scrollTextArea();
            },
            model,
            provider,
            apiKeys,
          );
        }}
        uploadedFiles={uploadedFiles}
        setUploadedFiles={setUploadedFiles}
        imageDataList={imageDataList}
        setImageDataList={setImageDataList}
      />
    );
  },
);<|MERGE_RESOLUTION|>--- conflicted
+++ resolved
@@ -12,12 +12,7 @@
 import { description, useChatHistory } from '~/lib/persistence';
 import { chatStore } from '~/lib/stores/chat';
 import { workbenchStore } from '~/lib/stores/workbench';
-<<<<<<< HEAD
-import { DEFAULT_MODEL, DEFAULT_PROVIDER, PROVIDER_LIST } from '~/utils/constants';
-=======
-import { fileModificationsToHTML } from '~/utils/diff';
 import { DEFAULT_MODEL, DEFAULT_PROVIDER, PROMPT_COOKIE_KEY, PROVIDER_LIST } from '~/utils/constants';
->>>>>>> 320575de
 import { cubicEasingFn } from '~/utils/easings';
 import { createScopedLogger, renderLogger } from '~/utils/logger';
 import { BaseChat } from './BaseChat';
@@ -265,8 +260,6 @@
 
       textareaRef.current?.blur();
     };
-<<<<<<< HEAD
-=======
 
     /**
      * Handles the change event for the textarea and updates the input state.
@@ -288,7 +281,6 @@
       [],
     );
 
->>>>>>> 320575de
     const [messageRef, scrollRef] = useSnapScroll();
 
     useEffect(() => {
